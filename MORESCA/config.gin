--- conflicted
+++ resolved
@@ -58,17 +58,9 @@
 
 umap:
     apply = True
-<<<<<<< HEAD
     pca_before_umap = False
-=======
->>>>>>> 315c46b0
 
 plotting:
     apply = True
     umap = True
-<<<<<<< HEAD
-    pre_qc = True
-    post_qc = True
-=======
->>>>>>> 315c46b0
     path = "figures/"