--- conflicted
+++ resolved
@@ -52,13 +52,9 @@
     apply = True
     method = "wilcoxon"
     groupby = "leiden_r1.0"
-<<<<<<< HEAD
-    use_raw = True
-=======
     use_raw = False
     layer = "counts"
     corr_method = "benjamini-hochberg"
->>>>>>> 315c46b0
     tables = False
 
 umap:
@@ -66,11 +62,5 @@
 
 plotting:
     apply = True
-<<<<<<< HEAD
     umap = True
-    pre_qc = True
-    post_qc = True
-=======
-    umap = False
->>>>>>> 315c46b0
     path = "figures/"