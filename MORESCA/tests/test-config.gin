quality_control:
    apply = True
    doublet_removal = False
    outlier_removal = True
    min_genes = 200
    min_cells = 10
    n_genes_by_counts = 8000
    mt_threshold = 50
    rb_threshold = 10
    hb_threshold = 2

normalization:
    apply = True
    method = "log1pCP10k"
    remove_mt = True
    remove_rb = True
    remove_hb = True

feature_selection:
    apply = True
    method = "seurat_v3"
    number_features = 2500

scaling:
    apply = True
    max_value = 5

pca:
    apply = True
    n_comps = 50
    use_highly_variable = True

batch_effect_correction:
    apply = True
    method = "harmony"
    batch_key = "batch"

neighborhood_graph:
    apply = True
    n_neighbors = 15
    n_pcs = None

clustering:
    apply = True
    method = "leiden"
    resolution = (0.2, 1.0)

diff_gene_exp:
<<<<<<< HEAD
    apply = True
=======
>>>>>>> 55235ace
    method = "wilcoxon"
    groupby = "leiden_r1.0"
    use_raw = True
    tables = False<|MERGE_RESOLUTION|>--- conflicted
+++ resolved
@@ -46,10 +46,7 @@
     resolution = (0.2, 1.0)
 
 diff_gene_exp:
-<<<<<<< HEAD
     apply = True
-=======
->>>>>>> 55235ace
     method = "wilcoxon"
     groupby = "leiden_r1.0"
     use_raw = True
