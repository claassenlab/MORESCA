--- conflicted
+++ resolved
@@ -49,8 +49,9 @@
     apply = True
     method = "wilcoxon"
     groupby = "leiden_r1.0"
-<<<<<<< HEAD
-    use_raw = True
+    use_raw = False
+    layer = "counts"
+    corr_method = "benjamini-hochberg"
     tables = False
 
 umap:
@@ -61,10 +62,4 @@
     umap = True
     pre_qc = True
     post_qc = True
-    path = "figures/"
-=======
-    use_raw = False
-    layer = "counts"
-    corr_method = "benjamini-hochberg"
-    tables = False
->>>>>>> 55b5c98b
+    path = "figures/"