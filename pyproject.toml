[build-system]
requires = ["setuptools"]
build-backend = "setuptools.build_meta"

[project]
name = "moresca"
version = "0.1.0"
description = "Reproducible boilerplate-free workflow management for Scanpy-based scRNA-seq analysis."
license = { text = "AGPL-3.0 license" }
requires-python = ">=3.11"

authors = [
    { name = "Matthias Bruhns", email = "matthias.bruhns@posteo.de" },
    { name = "Jan Thomas Schleicher", email = "jan.schleicher@uni-tuebingen.de" },
]

keywords = ["workflow management", "scRNA-seq", "reproducibility"]

classifiers = [
<<<<<<< HEAD
    "Development Status :: 1 - Alpha",
=======
    "Development Status :: 3 - Alpha",
>>>>>>> 00b49c35
    "Intended Audience :: Science/Research",
    "License :: OSI Approved :: GNU Affero General Public License v3",
    "Programming Language :: Python :: 3.11",
    "Programming Language :: Python :: 3.12",
    "Programming Language :: Python :: 3.13",
    "Topic :: Scientific/Engineering :: Bio-Informatics",
]

dependencies = [
    "scanpy",
    "doubletdetection",
    "harmonypy",
    "openpyxl",
    "anticor-features",
    "numpy",
    "gin-config",
    "loompy",
    "leidenalg",
    "igraph",
    "scikit-misc",
    "pynndescent",
]

[project.optional-dependencies]
dev = ["ruff", "pytest"]

[tool.ruff]
# Exclude a variety of commonly ignored directories.
exclude = [
    ".bzr",
    ".direnv",
    ".eggs",
    ".git",
    ".git-rewrite",
    ".hg",
    ".mypy_cache",
    ".nox",
    ".pants.d",
    ".pytype",
    ".ruff_cache",
    ".svn",
    ".tox",
    ".venv",
    "__pypackages__",
    "_build",
    "buck-out",
    "build",
    "dist",
    "node_modules",
    "venv",
]

# Same as Black.
line-length = 88

# Assume Python 3.10.
target-version = "py312"

[tool.ruff.lint]
# Enable Pyflakes (`F`) and a subset of the pycodestyle (`E`)  codes by default.
select = ["E4", "E7", "E9", "F"]
extend-select = ["I"]
ignore = []

# Allow fix for all enabled rules (when `--fix`) is provided.
fixable = ["ALL"]
unfixable = []

# Allow unused variables when underscore-prefixed.
dummy-variable-rgx = "^(_+|(_+[a-zA-Z0-9_]*[a-zA-Z0-9]+?))$"

[tool.ruff.format]
# Like Black, use double quotes for strings.
quote-style = "double"

# Like Black, indent with spaces, rather than tabs.
indent-style = "space"

# Like Black, respect magic trailing commas.
skip-magic-trailing-comma = true

# Like Black, automatically detect the appropriate line ending.
line-ending = "auto"

#SOURCE: https://stackoverflow.com/a/76739181
[tool.setuptools.packages.find]
where = ["."] # list of folders that contain the packages (["."] by default)
include = [
    "MORESCA",
] # package names should match these glob patterns (["*"] by default)
exclude = [] # exclude packages matching these glob patterns (empty by default)
namespaces = false # to disable scanning PEP 420 namespaces (true by default)

[project.scripts]
moresca = "MORESCA.template:main"<|MERGE_RESOLUTION|>--- conflicted
+++ resolved
@@ -17,11 +17,7 @@
 keywords = ["workflow management", "scRNA-seq", "reproducibility"]
 
 classifiers = [
-<<<<<<< HEAD
-    "Development Status :: 1 - Alpha",
-=======
     "Development Status :: 3 - Alpha",
->>>>>>> 00b49c35
     "Intended Audience :: Science/Research",
     "License :: OSI Approved :: GNU Affero General Public License v3",
     "Programming Language :: Python :: 3.11",
