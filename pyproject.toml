[build-system]
requires = ["setuptools"]
build-backend = "setuptools.build_meta"

[project]
name = "moresca"
version = "0.1.0"
description = "Reproducible boilerplate-free workflow management for Scanpy-based scRNA-seq analysis."
license = { text = "AGPL-3.0 license" }
requires-python = ">=3.10"

authors = [
<<<<<<< HEAD
    { email = "matthias.bruhns@posteo.de" },
    { name = "Matthias Bruhns" },
=======
    { name = "Matthias Bruhns", email = "matthias.bruhns@posteo.de" },
    { name = "Jan Thomas Schleicher", email = "jan.schleicher@uni-tuebingen.de" },
>>>>>>> bdcd9a3c
]

keywords = ["workflow management", "scRNA-seq", "reproducibility"]

classifiers = [
<<<<<<< HEAD
    "Development Status :: 3 - Alpha",
=======
    "Development Status :: 1 - Planning",
>>>>>>> bdcd9a3c
    "Intended Audience :: Science/Research",
    "License :: OSI Approved :: GNU Affero General Public License v3",
    "Programming Language :: Python :: 3.10",
    "Programming Language :: Python :: 3.11",
    "Topic :: Scientific/Engineering :: Bio-Informatics",
]

dependencies = [
    "scanpy==1.9.3",
    "doubletdetection==4.2",
    "harmonypy==0.0.9",
    "openpyxl==3.1.1",
    "anticor-features==0.2.0",
    "numpy==1.23",
    "gin-config==0.5.0",
    "loompy==3.0.7",
    "leidenalg==0.9.1",
    "igraph==0.10.4",
    "scikit-misc==0.1.4",
    "pynndescent>=0.5.10",
]

[project.optional-dependencies]
dev = ["ruff", "pytest"]

[tool.ruff]
# Exclude a variety of commonly ignored directories.
exclude = [
    ".bzr",
    ".direnv",
    ".eggs",
    ".git",
    ".git-rewrite",
    ".hg",
    ".mypy_cache",
    ".nox",
    ".pants.d",
    ".pytype",
    ".ruff_cache",
    ".svn",
    ".tox",
    ".venv",
    "__pypackages__",
    "_build",
    "buck-out",
    "build",
    "dist",
    "node_modules",
    "venv",
]

# Same as Black.
line-length = 88

# Assume Python 3.10.
target-version = "py310"

[tool.ruff.lint]
# Enable Pyflakes (`F`) and a subset of the pycodestyle (`E`)  codes by default.
select = ["E4", "E7", "E9", "F"]
extend-select = ["I"]
ignore = []

# Allow fix for all enabled rules (when `--fix`) is provided.
fixable = ["ALL"]
unfixable = []

# Allow unused variables when underscore-prefixed.
dummy-variable-rgx = "^(_+|(_+[a-zA-Z0-9_]*[a-zA-Z0-9]+?))$"

[tool.ruff.format]
# Like Black, use double quotes for strings.
quote-style = "double"

# Like Black, indent with spaces, rather than tabs.
indent-style = "space"

# Like Black, respect magic trailing commas.
skip-magic-trailing-comma = true

# Like Black, automatically detect the appropriate line ending.
line-ending = "auto"

#SOURCE: https://stackoverflow.com/a/76739181
[tool.setuptools.packages.find]
where = ["."] # list of folders that contain the packages (["."] by default)
include = [
    "MORESCA",
] # package names should match these glob patterns (["*"] by default)
exclude = [] # exclude packages matching these glob patterns (empty by default)
namespaces = false # to disable scanning PEP 420 namespaces (true by default)

[project.scripts]
moresca = "MORESCA.template:main"<|MERGE_RESOLUTION|>--- conflicted
+++ resolved
@@ -10,23 +10,14 @@
 requires-python = ">=3.10"
 
 authors = [
-<<<<<<< HEAD
-    { email = "matthias.bruhns@posteo.de" },
-    { name = "Matthias Bruhns" },
-=======
     { name = "Matthias Bruhns", email = "matthias.bruhns@posteo.de" },
     { name = "Jan Thomas Schleicher", email = "jan.schleicher@uni-tuebingen.de" },
->>>>>>> bdcd9a3c
 ]
 
 keywords = ["workflow management", "scRNA-seq", "reproducibility"]
 
 classifiers = [
-<<<<<<< HEAD
     "Development Status :: 3 - Alpha",
-=======
-    "Development Status :: 1 - Planning",
->>>>>>> bdcd9a3c
     "Intended Audience :: Science/Research",
     "License :: OSI Approved :: GNU Affero General Public License v3",
     "Programming Language :: Python :: 3.10",
